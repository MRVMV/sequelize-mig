{
  "name": "sequelize-mig",
  "version": "2.6.0",
  "type": "module",
  "description": "Sequelize migration generator and es6 init tool",
  "main": "index.js",
  "private": false,
  "engines": {
    "node": ">=12.18.4"
  },
  "preferGlobal": true,
  "author": "MRVMV",
  "license": "MIT",
  "bugs": {
    "url": "https://github.com/mrvmv/sequelize-mig/issues"
  },
  "homepage": "https://github.com/mrvmv/sequelize-mig",
  "repository": {
    "type": "git",
    "url": "https://github.com/mrvmv/sequelize-mig.git"
  },
  "publishConfig": {
    "registry": "http://registry.npmjs.org/",
    "pkgRoot": "build"
  },
  "keywords": [
    "sequelize",
    "migrations",
    "migration",
    "migrate",
    "database",
    "db",
    "sql",
    "cli"
  ],
  "bin": {
    "sequelize-mig": "./bin/sequelize-mig.js"
  },
  "scripts": {
    "test": "node --experimental-vm-modules node_modules/jest/bin/jest --runInBand",
    "sequelize-mig": "node ./bin/sequelize-mig.js",
    "semantic-release": "semantic-release"
  },
  "prettier": {
    "semi": true,
    "trailingComma": "all",
    "singleQuote": true,
    "tabWidth": 2,
    "printWidth": 100,
    "useTabs": false
  },
  "jest": {
    "testEnvironment": "jest-environment-node",
    "transform": {}
  },
  "release": {
    "branches": [
      "main",
      "develop"
    ],
    "repositoryUrl": "https://github.com/mrvmv/sequelize-mig",
    "debug": "true",
    "plugins": [
      "@semantic-release/commit-analyzer",
      "@semantic-release/release-notes-generator",
      "@semantic-release/npm",
      "@semantic-release/github",
      [
        "@semantic-release/changelog",
        {
          "changelogFile": "CHANGELOG.md"
        }
      ],
      [
        "@semantic-release/git",
        {
          "assets": [
            "package.json",
            "CHANGELOG.md"
          ],
          "message": "chore(release): ${nextRelease.version} [skip ci]\n\n${nextRelease.notes}"
        }
      ]
    ]
  },
  "files": [
    "bin/",
    "lib/"
  ],
  "dependencies": {
    "deep-diff": "^1.0.2",
    "object-hash": "^2.1.1",
    "prettier": "^2.2.1",
    "sequelize": "^6.4.0",
    "yargs": "^16.2.0"
  },
  "devDependencies": {
<<<<<<< HEAD
=======
    "@babel/parser": "^7.12.17",
>>>>>>> 6112b12a
    "@semantic-release/changelog": "^5.0.1",
    "@semantic-release/git": "^9.0.0",
    "@types/jest": "^26.0.15",
    "@types/sequelize": "^4.28.9",
    "@types/yargs": "^16.0.0",
    "@typescript-eslint/eslint-plugin": "^4.6.0",
    "@typescript-eslint/parser": "^4.6.0",
    "babel-eslint": "^10.1.0",
<<<<<<< HEAD
    "eslint": "^7.16.0",
=======
    "eslint": "^7.20.0",
    "eslint-config-airbnb": "^18.2.1",
>>>>>>> 6112b12a
    "eslint-config-airbnb-base": "^14.2.1",
    "eslint-config-prettier": "^8.0.0",
    "eslint-plugin-import": "^2.22.1",
    "jest": "^26.6.1",
    "prettier-eslint": "^12.0.0",
    "semantic-release": "^17.3.9",
    "semantic-release-cli": "^5.4.0",
    "typescript": "^4.1.3"
  }
}<|MERGE_RESOLUTION|>--- conflicted
+++ resolved
@@ -95,10 +95,7 @@
     "yargs": "^16.2.0"
   },
   "devDependencies": {
-<<<<<<< HEAD
-=======
     "@babel/parser": "^7.12.17",
->>>>>>> 6112b12a
     "@semantic-release/changelog": "^5.0.1",
     "@semantic-release/git": "^9.0.0",
     "@types/jest": "^26.0.15",
@@ -107,12 +104,8 @@
     "@typescript-eslint/eslint-plugin": "^4.6.0",
     "@typescript-eslint/parser": "^4.6.0",
     "babel-eslint": "^10.1.0",
-<<<<<<< HEAD
-    "eslint": "^7.16.0",
-=======
     "eslint": "^7.20.0",
     "eslint-config-airbnb": "^18.2.1",
->>>>>>> 6112b12a
     "eslint-config-airbnb-base": "^14.2.1",
     "eslint-config-prettier": "^8.0.0",
     "eslint-plugin-import": "^2.22.1",
