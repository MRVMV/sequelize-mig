--- conflicted
+++ resolved
@@ -6,11 +6,7 @@
   "main": "index.js",
   "private": false,
   "engines": {
-<<<<<<< HEAD
     "node": ">=12.18.4"
-=======
-    "node": ">=14.13.0"
->>>>>>> 8fb6efea
   },
   "preferGlobal": true,
   "author": "MRVMV",
